--- conflicted
+++ resolved
@@ -137,11 +137,7 @@
         memcpy(&msgs[kdx], msg, MAX_TRACEBUF_SIZ*sizeof(char));
         (*nRead)+=1;
 
-<<<<<<< HEAD
-        //exit if sane allocation limits reached
-=======
         //check if sane allocation limits reached
->>>>>>> 1d182269
         if (*nRead+1 >= maxMessages) {
           LOG_MSG("XXgetMessagesFromRingXX: nRead=%d nblock=%d messageBlock=%d --> Single-call message limits reached.",
           *nRead, nblock, messageBlock);
