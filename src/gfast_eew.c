#include <stdio.h>
#include <stdlib.h>
#include <stdbool.h>
#include <string.h>
#include "gfast.h"
#include "iscl/iscl/iscl.h"
#include "iscl/log/log.h"
#include "iscl/log/logfiles.h"
#include "iscl/memory/memory.h"
#include "iscl/os/os.h"
#include "iscl/time/time.h"

#define MAX_MESSAGES 1024

static int settb2DataFromGFAST(struct GFAST_data_struct gpsData,
                               struct tb2Data_struct *tb2Data);

/*!
 * @brief GFAST earthquake early warning driver routine
 *
 */
int main(int argc, char **argv)
{
    const char *fcnm = "gfast_eew\0";
    char propfilename[] = "gfast.props\0";
    struct GFAST_activeEvents_struct events;
    struct GFAST_cmtResults_struct cmt;
    struct GFAST_ffResults_struct ff;
    struct h5traceBuffer_struct h5traceBuffer;
    struct tb2Data_struct tb2Data;
    struct GFAST_offsetData_struct cmt_data, ff_data;
    struct GFAST_peakDisplacementData_struct pgd_data;
    struct GFAST_data_struct gps_data;
    struct GFAST_pgdResults_struct pgd;
    struct GFAST_props_struct props;
    struct GFAST_shakeAlert_struct SA;
    struct GFAST_xmlMessages_struct xmlMessages;
    struct ewRing_struct ringInfo;
    char *msgs;
    char *amqMessage;
    double t0, t1, tbeg;
    const enum opmode_type opmode = REAL_TIME_EEW;
    const bool useTopic = true;   // Don't want durable queues
    const bool clientAck = false; // Let session acknowledge transacations
    const bool luseListener = false; // C can't trigger so turn this off
<<<<<<< HEAD
    double tstatus, tstatus0, tstatus1;
=======
    void *messageQueue = NULL;
>>>>>>> 3bfc0b40
    int ierr, im, msWait, nTracebufs2Read;
    bool lacquire, lnewEvent;
    const int rdwt = 2; // H5 file is read/write
    // Initialize 
    ierr = 0;
    msgs = NULL;
    memset(&props,    0, sizeof(struct GFAST_props_struct));
    memset(&gps_data, 0, sizeof(struct GFAST_data_struct));
    memset(&events, 0, sizeof(struct GFAST_activeEvents_struct));
    memset(&pgd, 0, sizeof(struct GFAST_pgdResults_struct));
    memset(&cmt, 0, sizeof(struct GFAST_cmtResults_struct));
    memset(&ff, 0, sizeof(struct GFAST_ffResults_struct));
    memset(&pgd_data, 0, sizeof( struct GFAST_peakDisplacementData_struct));
    memset(&cmt_data, 0, sizeof(struct GFAST_offsetData_struct));
    memset(&ff_data, 0, sizeof(struct GFAST_offsetData_struct));
    memset(&ringInfo, 0, sizeof(struct ewRing_struct)); 
    memset(&xmlMessages, 0, sizeof(struct GFAST_xmlMessages_struct));
    memset(&h5traceBuffer, 0, sizeof(struct h5traceBuffer_struct));
    memset(&tb2Data, 0, sizeof(struct tb2Data_struct));
    ISCL_iscl_init(); // Fire up the computational library
    // Read the program properties
    ierr = GFAST_core_properties_initialize(propfilename, opmode, &props);
    if (ierr != 0)
    {
        log_errorF("%s: Error reading GFAST initialization file\n", fcnm);
        goto ERROR;
    }
    if (props.verbose > 2){GFAST_core_properties_print(props);}
    // Initialize the stations locations/names/sampling periods for the module
    if (props.verbose > 0)
    {   
        log_infoF("%s: Initializing the data buffers...\n", fcnm);
    }
    ierr = core_data_initialize(props, &gps_data);
    if (ierr != 0)
    {
        log_errorF("%s: Error initializing data buffers\n", fcnm);
        goto ERROR;
    }
    // Set the trace buffer names and open the HDF5 datafile
    ierr = GFAST_traceBuffer_h5_setTraceBufferFromGFAST(props.bufflen,
                                                        gps_data,
                                                        &h5traceBuffer);
    if (ierr != 0)
    {   
        log_errorF("%s: Error setting the H5 tracebuffer\n", fcnm);
        goto ERROR;
    }
    // Initialize the tracebuffer h5 archive
    ierr = traceBuffer_h5_initialize(rdwt, true, "./\0", "work.h5\0", 
                                     &h5traceBuffer);
    if (ierr != 0)
    {
        log_errorF("%s: Error initializing the HDF5 wave file\n", fcnm);
        goto ERROR;
    }
    // Fire up the listener
    if (props.verbose > 0)
    {
        log_infoF("%s: Initializing trigger listener...\n", fcnm);
    }
    messageQueue = activeMQ_consumer_initialize(props.activeMQ_props.user,
                                        props.activeMQ_props.password,
                                        props.activeMQ_props.originTopic,
                                        props.activeMQ_props.host,
                                        props.activeMQ_props.port,
                                        props.activeMQ_props.msReconnect,
                                        props.activeMQ_props.maxAttempts,
                                        useTopic,
                                        clientAck,
                                        luseListener,
                                        props.verbose,
                                        &ierr);
    if (ierr != 0)
    {
        log_errorF("%s: Error connecting to upstream message queue\n", fcnm);
        goto ERROR;
    }

    // Initialize PGD
    ierr = core_scaling_pgd_initialize(props.pgd_props, gps_data,
                                       &pgd, &pgd_data);
    if (ierr != 0)
    {   
        log_errorF("%s: Error initializing PGD\n", fcnm);
        goto ERROR;
    }
    // Initialize CMT
    ierr = core_cmt_initialize(props.cmt_props, gps_data,
                               &cmt, &cmt_data);
    if (ierr != 0)
    {   
        log_errorF("%s: Error initializing CMT\n", fcnm);
        goto ERROR;
    }
    // Initialize finite fault
    ierr = core_ff_initialize(props.ff_props, gps_data,
                              &ff, &ff_data);
    if (ierr != 0)
    {   
        log_errorF("%s: Error initializing FF\n", fcnm);
        goto ERROR;
    }
    // Set up the SNCL's to target
    ierr = settb2DataFromGFAST(gps_data, &tb2Data);
    if (ierr != 0)
    {
        log_errorF("%s: Error setting tb2Data\n", fcnm);
        goto ERROR;
    }
    // Connect to the earthworm ring
    ierr = traceBuffer_ewrr_initialize(props.ew_props.gpsRingName,
                                       10,
                                       &ringInfo);
    // Flush the buffer
    log_infoF("%s: Flushing ring %s\n", fcnm, ringInfo.ewRingName);
    ierr = traceBuffer_ewrr_flushRing(&ringInfo);
    if (ierr != 0)
    {
        log_errorF("%s: Error flusing the ring\n", fcnm);
        goto ERROR;
    }
    // Begin the acquisition loop
    log_infoF("%s: Beginning the acquisition...\n", fcnm);
    amqMessage = NULL;
    t0 = (double) (long) (ISCL_time_timeStamp() + 0.5);
    tbeg = t0; 
    tstatus = t0;
    tstatus0 = t0;
    lacquire = true;
    while(lacquire)
    {
        // Initialize the iteration
        amqMessage = NULL;
        // Run through the machine every second
        t1 = (double) (long) (ISCL_time_timeStamp() + 0.5);
        if (t1 - t0 < props.waitTime){continue;}
        t0 = t1;
        tstatus1 = t0;
        if (tstatus1 - tstatus0 > 3600.0)
        {
            log_debugF("%s: GFAST has been running for %d hours\n",
                       fcnm, (int) ((tstatus1 - tstatus)/3600.0));
            tstatus0 = tstatus1;
        } 
//printf("start\n");
double tbeger = ISCL_time_timeStamp();
double tbeger0 = tbeger;
        // Read my messages off the ring
        memory_free8c(&msgs); //ISCL_memory_free__char(&msgs);
        msgs = traceBuffer_ewrr_getMessagesFromRing(MAX_MESSAGES,
                                                    false,
                                                    &ringInfo,
                                                    &nTracebufs2Read,
                                                    &ierr);
        if (ierr < 0 || (msgs == NULL && nTracebufs2Read > 0))
        {
            if (ierr ==-1)
            {
                log_errorF("%s: Terminate message received from ring\n", fcnm);
                ierr = 1;
            }
            else if (ierr ==-2)
            {
                log_errorF("%s: Read error encountered on ring\n", fcnm);
                ierr = 1;
            }
            else if (ierr ==-3)
            {
                log_errorF("%s: Ring info structure never initialized\n", fcnm);
                ierr = 1;
            }
            else if (msgs == NULL)
            {
                log_errorF("%s: Message allocation error\n", fcnm);
                ierr = 1;
            }
            goto ERROR;
        }
        if (nTracebufs2Read == 0)
        {
            //log_warnF("%s: No data acquired\n", fcnm);
        }
//printf("scrounge %8.4f\n", ISCL_time_timeStamp() - tbeger);
//tbeger = ISCL_time_timeStamp();
        // Unpackage the tracebuf2 messages
        ierr = traceBuffer_ewrr_unpackTraceBuf2Messages(nTracebufs2Read,
                                                        msgs, &tb2Data);
        if (ierr != 0)
        {
            log_errorF("%s: Error unpacking tracebuf2 messages\n", fcnm);
            goto ERROR;
        }
<<<<<<< HEAD
//printf("end %d %8.4f\n", nTracebufs2Read, ISCL_time_timeStamp() - tbeger);
//tbeger = ISCL_time_timeStamp();
=======
        memory_free8c(&msgs);
printf("end %d %8.4f\n", nTracebufs2Read, ISCL_time_timeStamp() - tbeger);
tbeger = ISCL_time_timeStamp();
>>>>>>> 3bfc0b40
        // Update the hdf5 buffers
        ierr = traceBuffer_h5_setData(t1,
                                      tb2Data,
                                      h5traceBuffer);
        if (ierr != 0)
        {
            log_errorF("%s: Error setting data in H5 file\n", fcnm);
            goto ERROR;
        }
//printf("update %8.4f\n", ISCL_time_timeStamp() - tbeger);
//printf("full %8.4f\n", ISCL_time_timeStamp() - tbeger0);
// early quit
 if (t1 - tbeg > 6200 && false)
{
printf("premature shut down\n");
break;
} 
        // Check my mail for an event
        msWait = props.activeMQ_props.msWaitForMessage;
<<<<<<< HEAD
        amqMessage = GFAST_activeMQ_consumer_getMessage(msWait, &ierr);
=======
printf("%d\n", msWait);
        amqMessage = GFAST_activeMQ_consumer_getMessage(messageQueue,
                                                        msWait, &ierr);
>>>>>>> 3bfc0b40
        if (ierr != 0)
        {
            log_errorF("%s: Internal error when getting message\n", fcnm);
            goto ERROR;
        }
//continue;
        // If there's a message then process it
        if (amqMessage != NULL)
        {
            // Parse the event message 
            ierr = GFAST_eewUtils_parseCoreXML(amqMessage, -12345.0, &SA);
            if (ierr != 0)
            {
                log_errorF("%s: Error parsing the decision module message\n",
                           fcnm);
                log_errorF("%s\n", amqMessage);
                goto ERROR;
            }
printf("got one:\n");
printf("%s\n", amqMessage);
            // If this is a new event we have some file handling to do
            lnewEvent = GFAST_core_events_newEvent(SA, &events);
            if (lnewEvent)
            {
                // And the logs
                if (props.verbose > 0)
                {
                    log_infoF("%s: New event %s added\n", fcnm, SA.eventid);
                    if (props.verbose > 2){GFAST_core_events_printEvents(SA);}
                }
                // Set the log file names
                eewUtils_setLogFileNames(SA.eventid);
                if (os_path_isfile(errorLogFileName))
                {
                    remove(errorLogFileName);
                }
                if (os_path_isfile(infoLogFileName))
                {
                    remove(infoLogFileName);
                }
                if (os_path_isfile(debugLogFileName))
                {
                   remove(debugLogFileName);
                }
                if (os_path_isfile(warnLogFileName))
                {
                   remove(warnLogFileName);
                }
                // Initialize the HDF5 file
                ierr = GFAST_hdf5_initialize(props.h5ArchiveDir,
                                             SA.eventid,
                                             props.propfilename);
                if (ierr != 0)
                {
                    log_errorF("%s: Error initializing the archive file\n",
                               fcnm);
                    goto ERROR;
                }
            }
            free(amqMessage);
            amqMessage = NULL;
        } // End check on ActiveMQ message
        // Are there events to process?
        if (events.nev < 1){continue;} 
        if (props.verbose > 2)
        {
            log_debugF("%s: Processing events...\n", fcnm);
        }
        ierr = eewUtils_driveGFAST(t1, //currentTime,
                                   props,
                                   events,
                                   &gps_data,
                                   &h5traceBuffer,
                                   &pgd_data,
                                   &cmt_data,
                                   &ff_data,
                                   &pgd,
                                   &cmt,
                                   &ff,
                                   &xmlMessages);
         if (ierr != 0)
         {
             log_errorF("%s: Error calling GFAST driver!\n", fcnm);
             goto ERROR; 
         }
         // Send the messages where they need to go
         if (xmlMessages.mmessages > 0)
         {
             for (im=0; im<xmlMessages.nmessages; im++)
             {
                 if (xmlMessages.evids[im] != NULL)
                 {
                     free(xmlMessages.evids[im]);
                 }
                 if (xmlMessages.cmtQML[im] != NULL)
                 {
                     free(xmlMessages.cmtQML[im]);
                 }
                 if (xmlMessages.pgdXML[im] != NULL)
                 {
                     free(xmlMessages.pgdXML[im]);
                 }
                 if (xmlMessages.ffXML[im] != NULL)
                 {
                     free(xmlMessages.ffXML[im]);
                 }
             }
             if (xmlMessages.evids != NULL){free(xmlMessages.evids);}
             if (xmlMessages.cmtQML != NULL){free(xmlMessages.cmtQML);}
             if (xmlMessages.ffXML  != NULL){free(xmlMessages.ffXML);}
             if (xmlMessages.pgdXML != NULL){free(xmlMessages.pgdXML);}
             memset(&xmlMessages, 0, sizeof(struct GFAST_xmlMessages_struct));
//printf("early exit\n");
//break;
         }
    }
ERROR:;
    memory_free8c(&msgs);
    traceBuffer_ewrr_freetb2Data(&tb2Data);
    traceBuffer_ewrr_finalize(&ringInfo);
    activeMQ_consumer_finalize(messageQueue); 
    core_cmt_finalize(&props.cmt_props,
                      &cmt_data,
                      &cmt);
    core_ff_finalize(&props.ff_props,
                     &ff_data,
                     &ff);
    core_scaling_pgd_finalize(&props.pgd_props,
                              &pgd_data,
                              &pgd);
    GFAST_core_data_finalize(&gps_data);
    GFAST_core_properties_finalize(&props);
    traceBuffer_h5_finalize(&h5traceBuffer);
    iscl_finalize();
    if (ierr != 0)
    {
        printf("%s: Terminating with error\n", fcnm);
        return EXIT_FAILURE;
    }
    return EXIT_SUCCESS;
}
//============================================================================//
/*!
 * @brief Sets the tb2Data structure and desired SNCL's from the input gpsData
 *
 * @param[in] gpsData      holds the GPS SNCL's GFAST is interested in
 *
 * @param[out] tb2Data     on output has space allocated and has a target
 *                         list of SNCL's for message reading from the 
 *                         earthworm data ring 
 *
 * @result 0 indicates success
 *
 * @author Ben Baker (ISTI)
 *
 */
static int settb2DataFromGFAST(struct GFAST_data_struct gpsData,
                               struct tb2Data_struct *tb2Data)
{
    const char *fcnm = "settb2DataFromH5TraceBuffer\0";
    int i, it, k;
    if (gpsData.stream_length == 0)
    {
        log_errorF("%s: Error no data to copy\n", fcnm);
        return -1;
    }
    if (tb2Data->linit)
    {
        log_errorF("%s: Error tb2Data already set\n", fcnm);
        return -1;
    }
    tb2Data->ntraces = 3*gpsData.stream_length;
    tb2Data->traces = (struct tb2Trace_struct *)
                      calloc( (size_t) tb2Data->ntraces,
                              sizeof(struct tb2Trace_struct) );
    it = 0;
    for (k=0; k<gpsData.stream_length; k++)
    {
        for (i=0; i<3; i++)
        {
            strcpy(tb2Data->traces[it].netw, gpsData.data[k].netw);
            strcpy(tb2Data->traces[it].stnm, gpsData.data[k].stnm);
            strcpy(tb2Data->traces[it].chan, gpsData.data[k].chan[i]);
            strcpy(tb2Data->traces[it].loc,  gpsData.data[k].loc); 
            it = it + 1;
        }
    }
    if (it != tb2Data->ntraces)
    {
        log_errorF("%s: Lost count %d %d\n", fcnm, it, tb2Data->ntraces);
        return -1;
    }
    tb2Data->linit = true;
    return 0;
}<|MERGE_RESOLUTION|>--- conflicted
+++ resolved
@@ -43,11 +43,8 @@
     const bool useTopic = true;   // Don't want durable queues
     const bool clientAck = false; // Let session acknowledge transacations
     const bool luseListener = false; // C can't trigger so turn this off
-<<<<<<< HEAD
     double tstatus, tstatus0, tstatus1;
-=======
     void *messageQueue = NULL;
->>>>>>> 3bfc0b40
     int ierr, im, msWait, nTracebufs2Read;
     bool lacquire, lnewEvent;
     const int rdwt = 2; // H5 file is read/write
@@ -241,14 +238,11 @@
             log_errorF("%s: Error unpacking tracebuf2 messages\n", fcnm);
             goto ERROR;
         }
-<<<<<<< HEAD
 //printf("end %d %8.4f\n", nTracebufs2Read, ISCL_time_timeStamp() - tbeger);
 //tbeger = ISCL_time_timeStamp();
-=======
         memory_free8c(&msgs);
 printf("end %d %8.4f\n", nTracebufs2Read, ISCL_time_timeStamp() - tbeger);
 tbeger = ISCL_time_timeStamp();
->>>>>>> 3bfc0b40
         // Update the hdf5 buffers
         ierr = traceBuffer_h5_setData(t1,
                                       tb2Data,
@@ -268,13 +262,9 @@
 } 
         // Check my mail for an event
         msWait = props.activeMQ_props.msWaitForMessage;
-<<<<<<< HEAD
-        amqMessage = GFAST_activeMQ_consumer_getMessage(msWait, &ierr);
-=======
 printf("%d\n", msWait);
         amqMessage = GFAST_activeMQ_consumer_getMessage(messageQueue,
                                                         msWait, &ierr);
->>>>>>> 3bfc0b40
         if (ierr != 0)
         {
             log_errorF("%s: Internal error when getting message\n", fcnm);
