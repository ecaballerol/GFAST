#include <stdio.h>
#include <stdlib.h>
#include <stdbool.h>
#include <string.h>
#include <unistd.h>
#include "gfast.h"
#include "gfast_core.h"
#include "iscl/memory/memory.h"
#include "timeutils.h"
#include "fileutils.h"
#include <dirent.h>  // Needed for DIR
#include "dmlibWrapper.h"

#include <time.h>

#define MAX_MESSAGES 100000

static int settb2DataFromGFAST(struct GFAST_data_struct gpsData,
                               struct tb2Data_struct *tb2Data);
/*!
 * @brief poll directory for new messages.
 * @param[in] dirname directory to search for messages
 * @param[out] error code
 * @return contents of message(s?) read from directory
 */
char *check_dir_for_messages(const char *dirname, int *ierr);


/*!
 * @brief GFAST earthquake early warning driver routine
 * First argument assumed to be configuration file name.  Defaults to gfast.props.
 *
 */
int main(int argc, char **argv)
{
  const char *fcnm = "gfast_eew\0";
  char propfilename[PATH_MAX];
  char *message_dir; 
  struct GFAST_activeEvents_struct events;
  struct GFAST_activeEvents_xml_status xml_status;
  struct GFAST_cmtResults_struct cmt;
  struct GFAST_ffResults_struct ff;
  struct h5traceBuffer_struct h5traceBuffer;
  struct tb2Data_struct tb2Data;
  struct GFAST_offsetData_struct cmt_data, ff_data;
  struct GFAST_peakDisplacementData_struct pgd_data;
  struct GFAST_data_struct gps_data;
  struct GFAST_pgdResults_struct pgd;
  struct GFAST_props_struct props;
  struct GFAST_shakeAlert_struct SA;
  struct GFAST_xmlMessages_struct xmlMessages;
  struct ewRing_struct ringInfo;
  char *msgs;
  double t0, t1;
  const enum opmode_type opmode = REAL_TIME_EEW;
  /*activeMQ variables*/
  char *amqMessage;
  const bool useTopic = true;              /**< ShakeAlert uses topics */
  const bool clientAck = false;            /**< False means set session acknowledge transacations */
  const bool luseListener = false;         /**< C can't trigger so turn this off (remove?) */
  double tstatus, tstatus0, tstatus1;
  static void *amqMessageListener = NULL;  /**< pointer to ShakeAlertConsumer object */
  int ierr, im, msWait, nTracebufs2Read;
  bool lacquire, lnewEvent;
  const int rdwt = 2; // H5 file is read/write
  char errorLogFileName[PATH_MAX];
  char infoLogFileName[PATH_MAX];
  char debugLogFileName[PATH_MAX];
  char warnLogFileName[PATH_MAX];
  bool check_message_dir = false;
  bool USE_AMQ = true;
  int niter = 0;
  int i, i1, i2, is, chunk;
#ifdef GFAST_USE_AMQ
  USE_AMQ = true;
#endif

  // Initialize
  if (argc>1) {
    strncpy(propfilename,argv[1],PATH_MAX-1);
  } else {
    strcpy(propfilename,"gfast.props\0");
  }

  ierr = 0;
  msgs = memory_calloc8c(MAX_MESSAGES*MAX_TRACEBUF_SIZ);
  memset(&props,    0, sizeof(struct GFAST_props_struct));
  memset(&gps_data, 0, sizeof(struct GFAST_data_struct));
  memset(&events, 0, sizeof(struct GFAST_activeEvents_struct));
  memset(&pgd, 0, sizeof(struct GFAST_pgdResults_struct));
  memset(&cmt, 0, sizeof(struct GFAST_cmtResults_struct));
  memset(&ff, 0, sizeof(struct GFAST_ffResults_struct));
  memset(&pgd_data, 0, sizeof( struct GFAST_peakDisplacementData_struct));
  memset(&cmt_data, 0, sizeof(struct GFAST_offsetData_struct));
  memset(&ff_data, 0, sizeof(struct GFAST_offsetData_struct));
  memset(&ringInfo, 0, sizeof(struct ewRing_struct)); 
  memset(&xmlMessages, 0, sizeof(struct GFAST_xmlMessages_struct));
  memset(&h5traceBuffer, 0, sizeof(struct h5traceBuffer_struct));
  memset(&tb2Data, 0, sizeof(struct tb2Data_struct));

  printf("%s: Reading configuration from %s\n", fcnm, propfilename);
  // Read the program properties
  ierr = GFAST_core_properties_initialize(propfilename, opmode, &props);
  if (ierr != 0)
    {
      printf("%s: Error reading GFAST initialization file: %s\n", fcnm, propfilename);
      goto ERROR;
    }

  if (props.verbose > 2){GFAST_core_properties_print(props);}
  // Initialize the stations locations/names/sampling periods for the module
  if (props.verbose > 0)
    {
      LOG_INFOMSG("%s: Initializing the data buffers...\n", fcnm);
      LOG_MSG("%s: Initializing the data buffers...", fcnm);
    }

  ierr = core_data_initialize(props, &gps_data);
  if (ierr != 0)
    {
      LOG_ERRMSG("%s: Error initializing data buffers\n", fcnm);
      goto ERROR;
    }

  // Set the trace buffer names and open the HDF5 datafile
  ierr = GFAST_traceBuffer_h5_setTraceBufferFromGFAST(props.bufflen,
						      gps_data,
						      &h5traceBuffer);
  if (ierr != 0)
    {   
      LOG_ERRMSG("%s: Error setting the H5 tracebuffer\n", fcnm);
      goto ERROR;
    }
  // Initialize the tracebuffer h5 archive
  ierr = traceBuffer_h5_initialize(rdwt, true, "./\0", "work.h5\0", 
				   &h5traceBuffer);
  if (ierr != 0)
    {
      LOG_ERRMSG("%s: Error initializing the HDF5 wave file\n", fcnm);
      goto ERROR;
    }

  if (USE_AMQ) {
    // Fire up the listener
    if (props.verbose > 0)
      {
	LOG_INFOMSG("%s: Initializing trigger listener on %s...\n", fcnm,
		    props.activeMQ_props.originTopic);
	LOG_MSG("%s: Initializing trigger listener on %s...", fcnm,
		props.activeMQ_props.originTopic);
      }
    activeMQ_start();  // start library
    amqMessageListener = activeMQ_consumer_initialize(props.activeMQ_props.user,
						      props.activeMQ_props.password,
						      props.activeMQ_props.originURL,
						      props.activeMQ_props.originTopic,
						      props.activeMQ_props.msReconnect,
						      props.activeMQ_props.maxAttempts,
						      useTopic,
						      clientAck,
						      luseListener,
						      props.activeMQ_props.maxMessages,
						      props.verbose,
						      &ierr);
    if (ierr != 0)
      {
	LOG_ERRMSG("%s: Error connecting listener to ActiveMQ\n", fcnm);
	goto ERROR;
      }
    /* dmlib startup */
    /* start connection */
    ierr=startDestinationConnection(props.activeMQ_props.user,
				    props.activeMQ_props.password,
				    props.activeMQ_props.destinationURL,
				    props.activeMQ_props.msReconnect,
				    props.activeMQ_props.maxAttempts,
				    props.verbose);
    if (ierr==0) {
      LOG_ERRMSG("%s: Attemted to re-initialize activeMQ connection object", fcnm);
    }
    if (ierr<0) {
      LOG_ERRMSG("%s: Error initializing activeMQ connection object", fcnm);
      goto ERROR;
    }
    /* start heartbeat producer and set to manual heartbeats */
    if ((props.activeMQ_props.hbTopic!=NULL) &&
	(strlen(props.activeMQ_props.hbTopic)>0)) {
      char senderstr[100],*pp;
      int ii;
      strcpy(senderstr,"gfast.");
      ii=strlen(senderstr);
      gethostname(senderstr+ii,90); /*append hostname*/
      pp=strchr(senderstr+ii,'.');  /*find . in hostname if any*/
      if (pp != NULL) *pp = '\0';   /*truncate long hostname*/
      if (props.verbose > 0)
	{
	  LOG_INFOMSG("%s: Initializing heartbeat sender %s on %s...\n", fcnm,
		      senderstr,props.activeMQ_props.hbTopic);
	  LOG_MSG("%s: Initializing heartbeat sender %s on %s...", fcnm,
		  senderstr,props.activeMQ_props.hbTopic);
	}
      ierr=startHBProducer(senderstr, props.activeMQ_props.hbTopic, props.activeMQ_props.hbInterval, props.verbose);
      if (ierr==0) {
	LOG_ERRMSG("%s: Attemted to re-initialize active HB producer object", fcnm);
      }
      if (ierr<0) {
	LOG_ERRMSG("%s: Error initializing HB producer object", fcnm);
	goto ERROR;
      }
    }
    /*start message sender*/
    if (props.verbose > 0)
      {
	LOG_INFOMSG("%s: Initializing event sender on %s...\n", fcnm,
		    props.activeMQ_props.hbTopic);
	LOG_MSG("%s: Initializing event sender on %s...", fcnm,
		props.activeMQ_props.destinationTopic);
      }
    ierr=startEventSender(props.activeMQ_props.destinationTopic);
    if (ierr==0) {
      LOG_ERRMSG("%s: Attemted to re-initialize active event sender object", fcnm);
    }
    if (ierr<0) {
      LOG_ERRMSG("%s: Error initializing event sender object", fcnm);
      goto ERROR;
    }
  } /* end if USE_AMQ */

  if (strlen(props.SAeventsDir)) {
    message_dir = props.SAeventsDir;
    check_message_dir = true;
  }

  // Initialize PGD
  ierr = core_scaling_pgd_initialize(props.pgd_props, gps_data,
				     &pgd, &pgd_data);
  if (ierr != 0) {   
    LOG_ERRMSG("%s: Error initializing PGD\n", fcnm);
    goto ERROR;
  }
  // Initialize CMT
  ierr = core_cmt_initialize(props.cmt_props, gps_data,
			     &cmt, &cmt_data);
  if (ierr != 0) {   
    LOG_ERRMSG("%s: Error initializing CMT\n", fcnm);
    goto ERROR;
  }
  // Initialize finite fault
  ierr = core_ff_initialize(props.ff_props, gps_data,
			    &ff, &ff_data);
  if (ierr != 0)
    {   
      LOG_ERRMSG("%s: Error initializing FF\n", fcnm);
      goto ERROR;
    }
  // Set up the SNCL's to target
  ierr = settb2DataFromGFAST(gps_data, &tb2Data);
  if (ierr != 0)
    {
      LOG_ERRMSG("%s: Error setting tb2Data\n", fcnm);
      goto ERROR;
    }
  // Connect to the earthworm ring
  LOG_INFOMSG("%s: Connecting to earthworm ring %s\n", fcnm, ringInfo.ewRingName);
  LOG_MSG("%s: Connecting to earthworm ring %s", fcnm, ringInfo.ewRingName);
  ierr = traceBuffer_ewrr_initialize(props.ew_props.gpsRingName,
				     10,
				     &ringInfo);
  if (ierr != 0)
    {
      LOG_ERRMSG("%s: Error initializing tracebuf reader\n", fcnm);
      goto ERROR;
    }
  // Flush the buffer
  LOG_INFOMSG("%s: Flushing ring %s\n", fcnm, ringInfo.ewRingName);
  LOG_MSG("%s: Flushing ring %s", fcnm, ringInfo.ewRingName);
  ierr = traceBuffer_ewrr_flushRing(&ringInfo);
  if (ierr != 0)
    {
      LOG_ERRMSG("%s: Error flusing the ring\n", fcnm);
      goto ERROR;
    }
  // Begin the acquisition loop
  LOG_INFOMSG("%s: Beginning the acquisition...\n", fcnm);
  LOG_MSG("%s: Beginning the acquisition...", fcnm);
  amqMessage = NULL;
  t0 = time_timeStamp();
  //unused: t_now = (double) (long) (time_timeStamp() + 0.5);
  //unused: tbeg = t0; 
  tstatus = t0;
  tstatus0 = t0;
  lacquire = true;
  /***************************************************
   * Start of main acquisition loop
   ***************************************************/
  while(lacquire)
    {
      // Initialize the iteration
      amqMessage = NULL;
      // Don't start loop until prop.waitTime has elapsed (default 1 second)
      t1 = time_timeStamp();
      double tloop = t1-t0;
      if (tloop < props.waitTime) {
	continue;
      }
      else if ((props.waitTime>0.0)&&((tloop) >= 2*props.waitTime)) {
	LOG_MSG("== [GFAST main loop took %fs >= 2x%fs waitTimes. not keeping up", tloop, props.waitTime);
      }

<<<<<<< HEAD
      t0 = t1;
      tstatus1 = t0;
=======
//LOG_MSG("== [GFAST t0:%f] getMessages from the EW ring", ISCL_time_timeStamp());
>>>>>>> b71434d8

      //printf("\n== [Iter:%d t0:%f] ==\n", niter,t0);
      //printf("\n== [GFAST t0:%f] ==\n", t0);
      //LOG_MSG("== [GFAST t0:%f]", t0);
      LOG_MSG("== [GFAST t0:%f Get the msgs off the EW ring]", time_timeStamp());

      if (tstatus1 - tstatus0 > 3600.0)
        {
	  LOG_DEBUGMSG("%s: GFAST has been running for %d hours\n",
                       fcnm, (int) ((tstatus1 - tstatus)/3600.0));
	  tstatus0 = tstatus1;
        } 

      double tbeger = time_timeStamp();

      // Read my messages off the ring
      //LOG_MSG("%s", "== Get the msgs off the EW ring");
      ierr = traceBuffer_ewrr_getMessagesFromRingSA(MAX_MESSAGES,
						    true,
						    &ringInfo,
						    &nTracebufs2Read,
						    msgs);
      LOG_MSG("== [GFAST t0:%f] getMessages returned nTracebufs2Read:%d", time_timeStamp(), nTracebufs2Read);

      if (ierr < 0)
        {
	  if (ierr ==-1)
            {
	      LOG_ERRMSG("%s: Terminate message received from ring\n", fcnm);
	      ierr = 1;
            }
	  else if (ierr ==-2)
            {
	      LOG_ERRMSG("%s: Read error encountered on ring\n", fcnm);
	      ierr = 1;
            }
	  else if (ierr ==-3)
            {
	      LOG_ERRMSG("%s: Ring info structure never initialized\n", fcnm);
	      ierr = 1;
            }
	  else if (msgs == NULL)
            {
	      LOG_ERRMSG("%s: Message allocation error\n", fcnm);
	      ierr = 1;
            }
	  goto ERROR;
        }
      LOG_MSG("scrounge %8.4f\n", time_timeStamp() - tbeger);
      tbeger = time_timeStamp();
     
      // Unpackage the tracebuf2 messages
      LOG_MSG("%s", "== unpackTraceBuf2Messages");
      ierr = traceBuffer_ewrr_unpackTraceBuf2Messages(nTracebufs2Read,
						      msgs, &tb2Data);
      if (ierr != 0)
        {
	  LOG_ERRMSG("%s: Error unpacking tracebuf2 messages\n", fcnm);
	  goto ERROR;
        }
 
      if (0) {
	for (i=0;i<tb2Data.ntraces;i++){
	  if (strcmp(tb2Data.traces[i].stnm, "0001")==0 && strcmp(tb2Data.traces[i].chan, "LYZ")==0) {
	    for (chunk=0;chunk<tb2Data.traces[i].nchunks; chunk++){
	      i1 = tb2Data.traces[i].chunkPtr[chunk];
	      i2 = tb2Data.traces[i].chunkPtr[chunk+1];
	      for (is=i1; is<i2; is++) {
		printf("%s.%s.%s.%s time:%f val:%8.2f [tb2Data]\n",
		       tb2Data.traces[i].netw, tb2Data.traces[i].stnm,
		       tb2Data.traces[i].chan, tb2Data.traces[i].loc,
		       tb2Data.traces[i].times[is], (double)tb2Data.traces[i].data[is]);
	      }
	    }
	  }
	}
      }
      
      // Update the hdf5 buffers
      
      LOG_MSG("%s", "== Update the hdf5 buffers");
      ierr = traceBuffer_h5_setData(t1,
				    tb2Data,
				    h5traceBuffer);
      LOG_MSG("%s returned ierr=%d", "== Update the hdf5 buffers", ierr);
      if (ierr != 0)
        {
	  LOG_ERRMSG("%s: Error setting data in H5 file\n", fcnm);
	  goto ERROR;
        }
      //exit(0);
      //printf("update %8.4f\n", ISCL_time_timeStamp() - tbeger);
      //printf("full %8.4f\n", ISCL_time_timeStamp() - tbeger0);
      // early quit
      
      // Check for an event
      if (USE_AMQ){
	if (props.verbose > 2) {
	  LOG_MSG("%s: Checking Activemq for events", fcnm);
	}
	msWait = props.activeMQ_props.msWaitForMessage;
	amqMessage = GFAST_activeMQ_consumer_getMessage(amqMessageListener, msWait, &ierr);
	if ((props.verbose > 2)&&(amqMessage == NULL)) {
	  LOG_MSG("%s: Activemq returned NULL", fcnm);
	}
      } else if (check_message_dir) {
	// Alternatively, check for SA message trigger in message_dir
	amqMessage = check_dir_for_messages(message_dir, &ierr);
	if ((ierr != 0)&&(props.verbose > 2)) {
	  LOG_MSG("check_dir_for_messages returned ierr=%d\n", ierr);
	  ierr=0;
	}
      }

      if (ierr != 0)
        {
	  LOG_ERRMSG("%s: Internal error when getting message\n", fcnm);
	  goto ERROR;
        }
      // If there's a message then process it
      if (amqMessage != NULL)
        {
	  LOG_MSG("== [GFAST t0:%f] Got new amqMessage:", t0);
	  LOG_MSG("%s", amqMessage);
	  printf("== [GFAST t0:%f] Got new amqMessage:\n", t0);
	  printf("%s\n", amqMessage);
	  // Parse the event message 
	  ierr = GFAST_eewUtils_parseCoreXML(amqMessage, -12345.0, &SA);
	  if (ierr != 0)
            {
	      LOG_ERRMSG("%s: Error parsing the decision module message\n",
			 fcnm);
	      LOG_ERRMSG("%s\n", amqMessage);
	      goto ERROR;
            }
            // If this is a new event we have some file handling to do
            lnewEvent = GFAST_core_events_newEvent(SA, &events, &xml_status);
            if (lnewEvent){
              LOG_MSG("NEW event evid:%s lat:%7.3f lon:%8.3f dep:%6.2f mag:%.2f time:%.2f age_now:%.0f",
                      SA.eventid, SA.lat, SA.lon, SA.dep, SA.mag, SA.time, t0 - SA.time);
            }
            else{
              LOG_MSG("This is NOT a new event: evid=%s", SA.eventid);
            }
	  //printf("eventid:%s time:%f lat:%f lon:%f\n", SA.eventid, SA.time, SA.lat, SA.lon);
	  // If this is a new event we have some file handling to do
	  lnewEvent = GFAST_core_events_newEvent(SA, &events, &xml_status);
	  if (lnewEvent){
	    LOG_MSG("This is a NEW event: evid=%s", SA.eventid);
	  }
	  else{
	    LOG_MSG("This is NOT a new event: evid=%s", SA.eventid);
	  }
	  
	  if (lnewEvent)
            {
	      // And the logs
	      if (props.verbose > 0)
                {
		  LOG_INFOMSG("%s: New event %s added\n", fcnm, SA.eventid);
		  if (props.verbose > 2){GFAST_core_events_printEvents(SA);}
                }
	      // Set the log file names
	      eewUtils_setLogFileNames(SA.eventid,props.SAoutputDir,
				       errorLogFileName, infoLogFileName,
				       debugLogFileName, warnLogFileName);
	      if (cfileexists(errorLogFileName))
                {
		  remove(errorLogFileName);
                }
	      if (cfileexists(infoLogFileName))
                {
		  remove(infoLogFileName);
                }
	      if (cfileexists(debugLogFileName))
                {
                  remove(debugLogFileName);
                }
	      if (cfileexists(warnLogFileName))
                {
                  remove(warnLogFileName);
                }
	      // Initialize the HDF5 file
	      ierr = GFAST_hdf5_initialize(props.h5ArchiveDir,
					   SA.eventid,
					   props.propfilename);
	      if (ierr != 0)
                {
		  LOG_ERRMSG("%s: Error initializing the archive file\n", fcnm);
		  goto ERROR;
                }
            }
	  free(amqMessage);
	  amqMessage = NULL;
        } // End check on ActiveMQ message

      // Are there events to process?
      if (events.nev < 1){continue;} 
      if (props.verbose > 2)
        {
	  LOG_DEBUGMSG("%s: Processing events...\n", fcnm);
        }
      LOG_DEBUGMSG("%s: MTH: Call driveGFAST DEBUG msg\n", fcnm);
      LOG_MSG("== [GFAST t0:%f] Call driveGFAST:", t0);
      ierr = eewUtils_driveGFAST(t1, //currentTime,
				 props,
				 &events,
				 &gps_data,
				 &h5traceBuffer,
				 &pgd_data,
				 &cmt_data,
				 &ff_data,
				 &pgd,
				 &cmt,
				 &ff,
				 &xmlMessages,
				 &xml_status);
      if (ierr != 0)
	{
	  LOG_ERRMSG("%s: Error calling GFAST driver!\n", fcnm);
	  goto ERROR; 
	}

      // Send the messages where they need to go
      if (xmlMessages.mmessages > 0)
	{
	  for (im=0; im<xmlMessages.nmessages; im++)
	    {
	      if ((USE_AMQ)&&(xmlMessages.pgdXML[im] != NULL)) {
		sendEventXML(xmlMessages.pgdXML[im]);
	      }
	      LOG_MSG("== [GFAST t0:%f] evid:%s pgdXML=[%s]\n", t0,xmlMessages.evids[im], xmlMessages.pgdXML[im]);
	      //printf("GFAST: evid:%s cmtQML=[%s]\n", xmlMessages.evids[im], xmlMessages.cmtQML[im]);
	      //printf("GFAST: evid:%s  ffXML=[%s]\n", xmlMessages.evids[im], xmlMessages.ffXML[im]);
	      if (xmlMessages.evids[im] != NULL)
		{
		  free(xmlMessages.evids[im]);
		}
	      if (xmlMessages.cmtQML[im] != NULL)
		{
		  free(xmlMessages.cmtQML[im]);
		}
	      if (xmlMessages.pgdXML[im] != NULL)
		{
		  free(xmlMessages.pgdXML[im]);
		}
	      if (xmlMessages.ffXML[im] != NULL)
		{
		  free(xmlMessages.ffXML[im]);
		}
	    }
	  if (xmlMessages.evids != NULL){free(xmlMessages.evids);}
	  if (xmlMessages.cmtQML != NULL){free(xmlMessages.cmtQML);}
	  if (xmlMessages.ffXML  != NULL){free(xmlMessages.ffXML);}
	  if (xmlMessages.pgdXML != NULL){free(xmlMessages.pgdXML);}

	  // MTH
	  if (ierr != 0)
	    {
	      LOG_ERRMSG("%s: Error calling GFAST driver!\n", fcnm);
	      goto ERROR; 
	    }

	  memset(&xmlMessages, 0, sizeof(struct GFAST_xmlMessages_struct));
	  //printf("early exit\n");
	  //break;
	  //if (events.nev == 0){break;}
	}
      niter ++;
      }
  /***************************************************
   * End of main acquisition loop
   ***************************************************/
 ERROR:;
  memory_free8c(&msgs);
  core_events_freeEvents(&events);
  traceBuffer_ewrr_freetb2Data(&tb2Data);
  traceBuffer_ewrr_finalize(&ringInfo);
  if (USE_AMQ)
    {
      activeMQ_consumer_finalize(amqMessageListener);
      stopHBProducer();
      stopEventSender();
      //stopDestinationConnection();
      activeMQ_stop();
    }
  core_cmt_finalize(&props.cmt_props,
		    &cmt_data,
		    &cmt);
  core_ff_finalize(&props.ff_props,
		   &ff_data,
		   &ff);
  core_scaling_pgd_finalize(&props.pgd_props,
			    &pgd_data,
			    &pgd);
  GFAST_core_data_finalize(&gps_data);
  GFAST_core_properties_finalize(&props);
  traceBuffer_h5_finalize(&h5traceBuffer);
  //vck delete candidate iscl_finalize();
  // Close the big logfile
  core_log_closeLog();
  if (ierr != 0)
    {
      printf("%s: Terminating with error\n", fcnm);
      return EXIT_FAILURE;
    }
  return EXIT_SUCCESS;
}

//============================================================================//
/*!
 * @brief Sets the tb2Data structure and desired SNCL's from the input gpsData
 *
 * @param[in] gpsData      holds the GPS SNCL's GFAST is interested in
 *
 * @param[out] tb2Data     on output has space allocated and has a target
 *                         list of SNCL's for message reading from the 
 *                         earthworm data ring 
 *
 * @result 0 indicates success
 *
 * @author Ben Baker (ISTI)
 *
 */
static int settb2DataFromGFAST(struct GFAST_data_struct gpsData,
                               struct tb2Data_struct *tb2Data)
{
  const char *fcnm = __func__;
  int i, it, k;
  if (gpsData.stream_length == 0)
    {
      LOG_ERRMSG("%s: Error no data to copy\n", fcnm);
      return -1;
    }
  if (tb2Data->linit)
    {
      LOG_ERRMSG("%s: Error tb2Data already set\n", fcnm);
      return -1;
    }
  tb2Data->ntraces = 3*gpsData.stream_length;
  tb2Data->traces = (struct tb2Trace_struct *)
    calloc( (size_t) tb2Data->ntraces,
	    sizeof(struct tb2Trace_struct) );
  it = 0;
  for (k=0; k<gpsData.stream_length; k++)
    {
      for (i=0; i<3; i++)
        {
	  strcpy(tb2Data->traces[it].netw, gpsData.data[k].netw);
	  strcpy(tb2Data->traces[it].stnm, gpsData.data[k].stnm);
	  strcpy(tb2Data->traces[it].chan, gpsData.data[k].chan[i]);
	  strcpy(tb2Data->traces[it].loc,  gpsData.data[k].loc); 
	  it = it + 1;
        }
    }
  if (it != tb2Data->ntraces)
    {
      LOG_ERRMSG("%s: Lost count %d %d\n", fcnm, it, tb2Data->ntraces);
      return -1;
    }
  tb2Data->linit = true;
  return 0;
}

char *check_dir_for_messages(const char *dirname, int *ierr)
{
  struct dirent *de; // Pointer for directory entry
  // opendir() returns a pointer of DIR type.
  DIR *dr = opendir(dirname);
  char *ext;
  char *fullpath;
  char *buffer;
  long length = 0;
  FILE *f;
  char *message = NULL;
  int nevents=0;
  size_t dirlen = strlen(dirname);

  *ierr = 1;

  if (dr == NULL) // opendir returns NULL if couldn't open directory
    {
      printf("Could not open directory:%s\n", dirname );
      return NULL;
    }

  // MTH: This is currently set up to expect only 1 .xml file in dir at a time,
  //      but could easily be modified to handle more
  while ((de = readdir(dr)) != NULL)
    {
      if (de->d_name[0] != '.')
	{
	  ext = strrchr(de->d_name, '.');
	  //printf("%s ext=[%s]\n", de->d_name, ext);
	  if (ext && !strcmp(ext+1, "xml")) {
	    //printf("%s ext=[%s] len=%ld\n", de->d_name, ext, strlen(de->d_name));

	    /* + 2 because of the '/' and the terminating 0 */
	    fullpath = malloc(dirlen + strlen(de->d_name) + 2);
	    sprintf(fullpath, "%s/%s", dirname, de->d_name);

	    f = fopen(fullpath, "r");
	    if (f)
	      {
		fseek(f, 0, SEEK_END);
		length = ftell(f);
		fseek(f, 0, SEEK_SET);
		buffer = (char *)malloc((length+1)*sizeof(char));
		if (buffer)
		  {
		    fread(buffer,sizeof(char), length, f);
		  }
		fclose(f);
		buffer[length] = '\0';
		message = buffer;
	      }
	    else {
	      printf("Error reading from file:%s\n", fullpath);
	      //return NULL;
	      goto ERROR;
	    }

	    // Now remove the event file we just read:
	    *ierr = remove(fullpath);
	    if (*ierr != 0) {
	      LOG_ERRMSG("gfast_eew: Unable to delete file:%s\n", fullpath);
	    }

	    free(fullpath);
	    nevents++;
	  }
	}
    }
  closedir(dr);
  //printf("Return nevents=%d\n" , nevents);
  *ierr = 0;
  return message;

 ERROR:;
  closedir(dr);
  return NULL;
}
<|MERGE_RESOLUTION|>--- conflicted
+++ resolved
@@ -307,12 +307,8 @@
 	LOG_MSG("== [GFAST main loop took %fs >= 2x%fs waitTimes. not keeping up", tloop, props.waitTime);
       }
 
-<<<<<<< HEAD
       t0 = t1;
       tstatus1 = t0;
-=======
-//LOG_MSG("== [GFAST t0:%f] getMessages from the EW ring", ISCL_time_timeStamp());
->>>>>>> b71434d8
 
       //printf("\n== [Iter:%d t0:%f] ==\n", niter,t0);
       //printf("\n== [GFAST t0:%f] ==\n", t0);
