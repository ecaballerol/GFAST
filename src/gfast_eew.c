--- conflicted
+++ resolved
@@ -183,7 +183,6 @@
         t1 = (double) (long) (ISCL_time_timeStamp() + 0.5);
         if (t1 - t0 < props.waitTime){continue;}
         t0 = t1;
-<<<<<<< HEAD
         tstatus1 = t0;
         if (tstatus1 - tstatus0 > 3600.0)
         {
@@ -191,8 +190,6 @@
                        fcnm, (int) ((tstatus1 - tstatus)/3600.0));
             tstatus0 = tstatus1;
         } 
-=======
->>>>>>> 1f8a950d
 //printf("start\n");
 double tbeger = ISCL_time_timeStamp();
 double tbeger0 = tbeger;
@@ -232,11 +229,7 @@
             //log_warnF("%s: No data acquired\n", fcnm);
         }
 //printf("scrounge %8.4f\n", ISCL_time_timeStamp() - tbeger);
-<<<<<<< HEAD
-//tbeger = ISCL_time_timeStamp();
-=======
 tbeger = ISCL_time_timeStamp();
->>>>>>> 1f8a950d
         // Unpackage the tracebuf2 messages
         ierr = traceBuffer_ewrr_unpackTraceBuf2Messages(nTracebufs2Read,
                                                         msgs, &tb2Data);
@@ -247,11 +240,8 @@
             goto ERROR;
         }
 //printf("end %d %8.4f\n", nTracebufs2Read, ISCL_time_timeStamp() - tbeger);
-<<<<<<< HEAD
 //tbeger = ISCL_time_timeStamp();
 //printf("end %d %8.4f\n", nTracebufs2Read, ISCL_time_timeStamp() - tbeger);
-=======
->>>>>>> 1f8a950d
 tbeger = ISCL_time_timeStamp();
         // Update the hdf5 buffers
         ierr = traceBuffer_h5_setData(t1,
