#include <stdio.h>
#include <stdlib.h>
#include <string.h>
#include <ctype.h>
#include <math.h>
#include <sys/stat.h>
#ifdef __clang__
#pragma clang diagnostic push
#pragma clang diagnostic ignored "-Wdocumentation"
#pragma clang diagnostic ignored "-Wreserved-id-macro"
#endif
#include <iniparser.h>
#ifdef __clang__
#pragma clang diagnostic pop
#endif
#include "gfast_core.h"
#include "fileutils.h"
#ifdef GFAST_USE_AMQ
#include "gfast_activeMQ.h"
#endif

/*!
 * @brief Initializes the GFAST properties (parameter) structure
 *
 * @param[in] propfilename   Name of properties file.
 * @param[in] opmode         GFAST operational mode.  Can be OFFLINE
 *                           for playback or REAL_TIME_EEW for real-time
 *                           earthquake early warning.
 *
 * @param[out] props         On successful exit holds the GFAST properties
 *                           structure.
 *
 * @result 0 indicates success.
 *
 * @author Brendan Crowell (PNSN) and Ben Baker (ISTI)
 *
 */
int core_properties_initialize(const char *propfilename,
                               const enum opmode_type opmode,
                               struct GFAST_props_struct *props)
{
  const char *s;
  char cwork[PATH_MAX];
  int i, j, ierr, itemp, lenos;
  dictionary *ini;
  //------------------------------------------------------------------------//
  // Require the properties file exists
  if (!cfileexists(propfilename))
    {
      printf("properties file (%s) does not exist\n", propfilename);
      return -1;
    }
   
  ierr =-1;
  memset(props, 0, sizeof(struct GFAST_props_struct));
  props->opmode = opmode;

  // Load the ini file
  ini = iniparser_load(propfilename);
  if (ini == NULL) {
    printf("Iniparser could not read: %s\n", propfilename);
    return -1;
  }
  strcpy(props->propfilename, propfilename);
  //-------------------------GFAST General Parameters-----------------------//

  // set open output log file.
  s = iniparser_getstring(ini, "general:logFileName\0",
			  "gfast.log\0");
  printf("Opening %s for log output\n",s);
  core_log_openLog(s);
  if (!cfileexists(s))
    {
      printf("Cannot open log output file %s\n", s);
      return -1;
    }

  //metadata file
  s = iniparser_getstring(ini, "general:metaDataFile\0",
			  "GFAST_streams.txt\0");
  strcpy(props->metaDataFile, s);
  if (!cfileexists(props->metaDataFile))
    {
      LOG_ERRMSG("Cannot find station list (%s)\n", props->metaDataFile);
      return -1;
    }
    
  //site mask file
  s = iniparser_getstring(ini, "general:siteMaskFile\0", NULL);
  if (s != NULL)
    {
      strcpy(props->siteMaskFile, s);
      if (!cfileexists(props->siteMaskFile))
        {
	  memset(props->siteMaskFile, 0, sizeof(props->siteMaskFile));
        }
    }

  s = iniparser_getstring(ini, "general:output_interval_mins\0", NULL);
  if (s != NULL)
    {
      j=0;
      LOG_MSG("parse output_interval_mins=[%s]", s);
      //int arr[10] = {0};
      int *arr = props->output_interval_mins;
      //// Traverse the string
      for (i = 0; s[i] != '\0'; i++) {
        //printf("s[%d]=%d\n", i, s[i]);
        if (s[i] == ',') {
	  j++;
        }
        else {
	  arr[j] = arr[j] * 10 + (s[i] - 48);
	  //printf(" After: j=%d --> arr[%d]=%d\n", j, j, arr[j]);
        }
      }
      props->n_intervals = j+1;
      for (j=0; j<props->n_intervals; j++){
        LOG_MSG("output_interval_mins[%d]=%d", j, props->output_interval_mins[j]);
      }
    }
  else{
    props->output_interval_mins[0] = 0;
  }

  s = iniparser_getstring(ini, "general:SA_events_dir\0", ".\0");
  if (s != NULL)
    {
      strcpy(props->SAeventsDir, s);
      if (!cdirexists(props->SAeventsDir))
        {
	  LOG_ERRMSG("SA events directory %s doesn't exist",
		     props->SAeventsDir);
	  goto ERROR; 
<<<<<<< HEAD
	}
      if (props->SAeventsDir[strlen(props->SAeventsDir)-1] != '/')
	{
	  strcat(props->SAeventsDir, "/\0");
	}
    }
  else
    {
      LOG_MSG("No directory for input triggering events specified. Using activemq%s", "");
=======
        }
      if (strlen(props->SAeventsDir) == 0)
        {
	  strcpy(props->SAeventsDir, "./\0");
        }
      else
        {
	  if (props->SAeventsDir[strlen(props->SAeventsDir)-1] != '/')
            {
	      strcat(props->SAeventsDir, "/\0");
            }
        }
>>>>>>> 6ac32de1
    }
    else
      {
        //strcpy(props->SAeventsDir, "\0");
        LOG_MSG("No SA events directory specified --> Use:%s", ".");
        /*strcpy(props->SAeventsDir, "./\0");*/
      }

  s = iniparser_getstring(ini, "general:SA_output_dir\0", ".");
  if (s != NULL)
    {
      strcpy(props->SAoutputDir, s);
      if (!cdirexists(props->SAoutputDir))
	{
	  LOG_ERRMSG("SA output directory %s doesn't exist",
		     props->SAoutputDir);
	  goto ERROR; 
	}
      if (strlen(props->SAoutputDir) == 0)
	{
	  strcpy(props->SAoutputDir, "./\0");
	}
      else
	{
	  if (props->SAoutputDir[strlen(props->SAoutputDir)-1] != '/')
	    {
	      strcat(props->SAoutputDir, "/\0");
	    }
	}
    }
  else
    {
      //strcpy(props->SAoutputDir, "\0");
      LOG_MSG("No SA output directory specified --> Use:%s", ".");
    }

  props->bufflen = iniparser_getdouble(ini, "general:bufflen\0", 1800.0);
  if (props->bufflen <= 0.0)
    {
      LOG_ERRMSG("Buffer lengths=%f must be positive!", props->bufflen);
      goto ERROR;
    }
  if (props->opmode == OFFLINE)
    {
      s = iniparser_getstring(ini, "general:eewsfile\0", NULL);
      if (s == NULL)
        {
	  LOG_ERRMSG("%s", "Could not find decision module XML file!");
	  goto ERROR;
        }
      strcpy(props->eewsfile, s);
      s = iniparser_getstring(ini, "general:observed_data_dir\0", NULL);
      if (s != NULL)
        {
	  strcpy(props->obsdataDir, s);
	  if (!cdirexists(props->obsdataDir))
            {
	      LOG_ERRMSG("Observed data directory %s doesn't exist",
			 props->obsdataDir);
	      goto ERROR; 
            }
	  if (strlen(props->obsdataDir) == 0)
            {
	      strcpy(props->obsdataDir, "./\0");
            }
	  else
            {
	      if (props->obsdataDir[strlen(props->obsdataDir)-1] != '/')
                {
		  strcat(props->obsdataDir, "/\0");
                }
            }
        }
      else
        {
	  strcpy(props->obsdataDir, "./\0");
        }
      s = iniparser_getstring(ini, "general:observed_data_file\0", NULL);
      if (s != NULL)
        {
	  strcpy(props->obsdataFile, s);
	  memset(cwork, 0, sizeof(cwork));
	  strcpy(cwork, props->obsdataDir);
	  strcat(cwork, props->obsdataFile);
	  if (!cfileexists(cwork))
            {
	      LOG_ERRMSG("Observed data file %s doesn't exist", cwork);
	      goto ERROR;
            }
        }
      else
        {
	  LOG_ERRMSG("%s", "Must specify observed data file!");
        }
      s = iniparser_getstring(ini, "general:synthetic_data_prefix\0", "LX\0");
    }
  // UTM zone
  props->utm_zone = iniparser_getint(ini, "general:utm_zone\0", -12345);
  if (props->utm_zone < 0 || props->utm_zone > 60)
    {
      if (props->utm_zone !=-12345)
        {
	  LOG_WARNMSG("UTM zone %d is invalid estimating from hypocenter",
		      props->utm_zone);
	  props->utm_zone =-12345;
        } 
    }
  // Verbosity
  props->verbose = iniparser_getint(ini, "general:verbose\0", 2);
  // Sampling period
  props->dt_default = iniparser_getdouble(ini, "general:dt_default\0", 1.0);
  if (props->dt_default <= 0.0)
    {
      LOG_WARNMSG("Default sampling period %f invalid; defaulting to %f!",
		  props->dt_default, 1.0);
      props->dt_default = 1.0;
    }
  itemp = iniparser_getint(ini, "general:dt_init\0", 3);
  props->dt_init = (enum dtinit_type) itemp; //iniparser_getint(ini, "general:dt_init\0", 3);
  if (props->opmode != OFFLINE)
    {
      if (props->dt_init != INIT_DT_FROM_TRACEBUF)
        {
	  LOG_WARNMSG("%s", "Obtaining sampling period from tracebuf");
	  props->dt_init = INIT_DT_FROM_TRACEBUF; //3;
        }
    }
  if (props->opmode == OFFLINE)
    {
      // Make sure the EEW XML file exists
      if (!cfileexists(props->eewsfile))
        {
	  LOG_ERRMSG("Cannot find EEW XML file %s!", props->eewsfile);
	  goto ERROR;
        }
      // Figure out how to initialize sampling period
      if (props->dt_init == INIT_DT_FROM_FILE)
        {
	  itemp = iniparser_getint(ini, "general:dt_init\0", 1);
	  props->dt_init = (enum dtinit_type) itemp;
	  if (s == NULL)
            {
	      LOG_ERRMSG("%s", "Must specify metaDataFile!");
	      goto ERROR; 
            }
        }
      else if (props->dt_init == INIT_DT_FROM_SAC)
        {
	  props->dt_init = INIT_DT_FROM_SAC;
        }
      else
        {
	  if (props->dt_init != INIT_DT_FROM_DEFAULT)
            {
	      LOG_WARNMSG("%s", "Setting dt from default");
	      props->dt_init = INIT_DT_FROM_DEFAULT;
            }
        }
    }
  else
    {
      if (props->dt_init != INIT_DT_FROM_TRACEBUF)
        {
	  LOG_WARNMSG("%s", "Will get GPS sampling period from tracebuffer!");
	  props->dt_init = INIT_DT_FROM_TRACEBUF;
        }
    }
  // Wait time
  props->waitTime = 1.0;
  if (props->opmode == REAL_TIME_EEW)
    {
      props->waitTime = iniparser_getdouble(ini, "general:waitTime\0", 1.0);
      if (props->waitTime < 0.0)
        {
	  LOG_ERRMSG("Invalid wait time %f!", props->waitTime);
	  goto ERROR;
        } 
    }        
  // Location initialization
  itemp = iniparser_getint(ini, "general:loc_init\0", 1);
  props->loc_init = (enum locinit_type) itemp;
  if (props->opmode == OFFLINE)
    {
      if (props->loc_init == INIT_LOCS_FROM_TRACEBUF)
        {
	  LOG_ERRMSG("%s", "offline cant initialize locations from tracebuf");
	  goto ERROR;
        }
    }
  // Synthetic runtime
  if (props->opmode == OFFLINE)
    {
      props->synthetic_runtime
	= iniparser_getdouble(ini, "general:synthetic_runtime\0", 0.0); 
    } 
  // Processing time
  props->processingTime
    = iniparser_getdouble(ini, "general:processing_time\0", 300.0);
  if (props->processingTime > props->bufflen)
    {
      LOG_ERRMSG("%s", "Error processing time cannot exceed buffer length");
      goto ERROR;
    }
  // Default earthquake depth
  props->eqDefaultDepth
    = iniparser_getdouble(ini, "general:default_event_depth\0", 8.0);
  if (props->eqDefaultDepth < 0.0)
    {
      LOG_ERRMSG("Error default earthquake depth must be positive %f",
		 props->eqDefaultDepth);
      goto ERROR;
    }
  // H5 archive directory
  s = iniparser_getstring(ini, "general:h5ArchiveDirectory\0", NULL);
  if (s == NULL)
    {
      strcpy(props->h5ArchiveDir, "./\0");
    }
  else
    {
      strcpy(props->h5ArchiveDir, s);
      if (!cdirexists(props->h5ArchiveDir))
        {
	  LOG_WARNMSG("Archive directory %s doesn't exist",
		      props->h5ArchiveDir);
	  LOG_WARNMSG("%s", "Will use current working directory");
	  memset(props->h5ArchiveDir, 0, sizeof(props->h5ArchiveDir));
	  strcpy(props->h5ArchiveDir, "./\0");
        }
    }
  // Only write summary HDF5 files?
  props->lh5SummaryOnly = iniparser_getboolean(ini, "general:H5SummaryOnly\0",
					       false);
  // ANSS informaiton
  s = iniparser_getstring(ini, "general:anssNetwork\0", "UW\0");
  strcpy(props->anssNetwork, s);
  lenos = (int) (strlen(props->anssNetwork));
#ifdef __clang__
#pragma clang diagnostic push
#pragma clang diagnostic ignored "-Wdisabled-macro-expansion"
#endif
  for (i=0; i<lenos; i++)
    {
      putchar(props->anssNetwork[i]);
    }
#ifdef __clang__
#pragma clang diagnostic pop
#endif
  s = iniparser_getstring(ini, "general:anssDomain\0", "anss.org\0"); 
  strcpy(props->anssDomain, s);
  //---------------------------Earthworm parameters-------------------------//
  if (props->opmode == REAL_TIME_EEW)
    {
      s = iniparser_getstring(ini, "earthworm:gpsRingName\0", "WAVE_RING\0");
      strcpy(props->ew_props.gpsRingName, s);
      if (strlen(props->ew_props.gpsRingName) < 1)
        {
	  LOG_WARNMSG("%s", "GPS ring name may not be specified");
        }
      s = iniparser_getstring(ini, "earthworm:moduleName\0", "geojson2ew\0");
      strcpy(props->ew_props.moduleName, s);
      if (strlen(props->ew_props.moduleName) < 1)
        {
	  LOG_ERRMSG("%s", "Module name is not specified");
	  goto ERROR;
        }
    }
  // Free the ini file
  iniparser_freedict(ini);
  //------------------------------PGD Parameters----------------------------//
  ierr = core_scaling_pgd_readIni(propfilename, "PGD\0",
				  props->verbose, props->utm_zone,
				  &props->pgd_props);
  if (ierr != 0)
    {
      LOG_ERRMSG("%s", "Error reading PGD parameters");
      goto ERROR;
    }
  //----------------------------CMT Parameters------------------------------//
  ierr = core_cmt_readIni(propfilename, "CMT\0",
			  props->verbose, props->utm_zone,
			  &props->cmt_props); 
  if (ierr != 0)
    {
      LOG_ERRMSG("%s", "Error reading CMT parameters");
      goto ERROR;
    } 
  //------------------------------FF Parameters-----------------------------//
  ierr = core_ff_readIni(propfilename, "FF\0",
			 props->verbose, props->utm_zone,
			 props->cmt_props.min_sites,
			 &props->ff_props);
  if (ierr != 0)
    {
      LOG_ERRMSG("%s", "Error reading FF parameters");
      goto ERROR; 
    }
  //---------------------------ActiveMQ Parameters--------------------------//
#ifdef GFAST_USE_AMQ
  if (props->opmode == REAL_TIME_EEW) 
    {
      ierr = activeMQ_readIni(propfilename, "ActiveMQ\0",
			      &props->activeMQ_props);
      if (ierr != 0)
        {
	  LOG_ERRMSG("%s", "Error reading ActiveMQ group parameters");
	  goto ERROR; 
        }
    } // End check on need for ActiveMQ
#endif
  // Success!
  ierr = 0;
  return ierr;
 ERROR:;
  return ierr;
}<|MERGE_RESOLUTION|>--- conflicted
+++ resolved
@@ -132,17 +132,6 @@
 	  LOG_ERRMSG("SA events directory %s doesn't exist",
 		     props->SAeventsDir);
 	  goto ERROR; 
-<<<<<<< HEAD
-	}
-      if (props->SAeventsDir[strlen(props->SAeventsDir)-1] != '/')
-	{
-	  strcat(props->SAeventsDir, "/\0");
-	}
-    }
-  else
-    {
-      LOG_MSG("No directory for input triggering events specified. Using activemq%s", "");
-=======
         }
       if (strlen(props->SAeventsDir) == 0)
         {
@@ -155,7 +144,6 @@
 	      strcat(props->SAeventsDir, "/\0");
             }
         }
->>>>>>> 6ac32de1
     }
     else
       {
