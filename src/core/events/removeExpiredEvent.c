--- conflicted
+++ resolved
@@ -36,11 +36,7 @@
         {
 	  LOG_WARNMSG("%s", "Warning no events in list");
         }
-<<<<<<< HEAD
       return lpopped;         
-=======
-        return lpopped;
->>>>>>> fdd226f6
     }
   // Find the event and see if I can remove it
   pop_indx =-2;
@@ -92,16 +88,9 @@
         jev = 0;
         for (iev=0; iev<nev0; iev++)
         {
-<<<<<<< HEAD
 	  if (iev == pop_indx){continue;}
-	  memcpy(&SAtemp.SA[jev], &events->SA[iev],
-		 sizeof(struct GFAST_shakeAlert_struct));
+	  memcpy(&SAtemp.SA[jev], &events->SA[iev], sizeof(struct GFAST_shakeAlert_struct));
 	  jev = jev + 1;
-=======
-            if (iev == pop_indx){continue;}
-            memcpy(&SAtemp.SA[jev], &events->SA[iev], sizeof(struct GFAST_shakeAlert_struct));
-            jev = jev + 1;
->>>>>>> fdd226f6
         }
         //LOG_MSG("%s", "Copy SAtemp into SA");
         //memcpy(&SAtemp.SA[nev0], &SA, sizeof(struct GFAST_shakeAlert_struct));
@@ -113,12 +102,7 @@
         // Copy old events back
         for (iev=0; iev<events->nev; iev++)
         {
-<<<<<<< HEAD
-	  memcpy(&events->SA[iev], &SAtemp.SA[iev],
-		 sizeof(struct GFAST_shakeAlert_struct));
-=======
-            memcpy(&events->SA[iev], &SAtemp.SA[iev], sizeof(struct GFAST_shakeAlert_struct));
->>>>>>> fdd226f6
+	  memcpy(&events->SA[iev], &SAtemp.SA[iev], sizeof(struct GFAST_shakeAlert_struct));
         }
         // Free SAtemp
         core_events_freeEvents(&SAtemp);
